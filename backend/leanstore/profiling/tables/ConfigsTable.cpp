#include "ConfigsTable.hpp"

#include "leanstore/Config.hpp"
// -------------------------------------------------------------------------------------
// -------------------------------------------------------------------------------------
// -------------------------------------------------------------------------------------
namespace leanstore
{
namespace profiling
{
// -------------------------------------------------------------------------------------
std::string ConfigsTable::getName()
{
   return "configs";
}
// -------------------------------------------------------------------------------------
void ConfigsTable::add(string name, string value)
{
   columns.emplace(name, [&, value](Column& col) { col << value; });
}
// -------------------------------------------------------------------------------------
void ConfigsTable::open()
{
   columns.emplace("c_tag", [&](Column& col) { col << FLAGS_tag; });
   columns.emplace("c_worker_threads", [&](Column& col) { col << FLAGS_worker_threads; });
   columns.emplace("c_pin_threads", [&](Column& col) { col << FLAGS_pin_threads; });
   columns.emplace("c_smt", [&](Column& col) { col << FLAGS_smt; });
   // -------------------------------------------------------------------------------------
   columns.emplace("c_free_pct", [&](Column& col) { col << FLAGS_free_pct; });
   columns.emplace("c_cool_pct", [&](Column& col) { col << FLAGS_cool_pct; });
   columns.emplace("c_pp_threads", [&](Column& col) { col << FLAGS_pp_threads; });
   columns.emplace("c_partition_bits", [&](Column& col) { col << FLAGS_partition_bits; });
   columns.emplace("c_dram_gib", [&](Column& col) { col << FLAGS_dram_gib; });
   columns.emplace("c_ssd_gib", [&](Column& col) { col << FLAGS_ssd_gib; });
   columns.emplace("c_target_gib", [&](Column& col) { col << FLAGS_target_gib; });
   columns.emplace("c_run_for_seconds", [&](Column& col) { col << FLAGS_run_for_seconds; });
   columns.emplace("c_bulk_insert", [&](Column& col) { col << FLAGS_bulk_insert; });
   columns.emplace("c_nc_reallocation", [&](Column& col) { col << FLAGS_nc_reallocation; });
   columns.emplace("c_backoff_strategy", [&](Column& col) { col << FLAGS_backoff_strategy; });
   // -------------------------------------------------------------------------------------
   columns.emplace("c_contention_split", [&](Column& col) { col << FLAGS_contention_split; });
   columns.emplace("c_cm_update_on", [&](Column& col) { col << FLAGS_cm_update_on; });
   columns.emplace("c_cm_period", [&](Column& col) { col << FLAGS_cm_period; });
   columns.emplace("c_cm_slowpath_threshold", [&](Column& col) { col << FLAGS_cm_slowpath_threshold; });
   // -------------------------------------------------------------------------------------
   columns.emplace("c_xmerge_k", [&](Column& col) { col << FLAGS_xmerge_k; });
   columns.emplace("c_xmerge", [&](Column& col) { col << FLAGS_xmerge; });
   columns.emplace("c_xmerge_target_pct", [&](Column& col) { col << FLAGS_xmerge_target_pct; });
   // -------------------------------------------------------------------------------------
   columns.emplace("c_zipf_factor", [&](Column& col) { col << FLAGS_zipf_factor; });
   columns.emplace("c_backoff", [&](Column& col) { col << FLAGS_backoff; });
   // -------------------------------------------------------------------------------------
   columns.emplace("c_wal", [&](Column& col) { col << FLAGS_wal; });
   columns.emplace("c_wal_io_hack", [&](Column& col) { col << FLAGS_wal_io_hack; });
   columns.emplace("c_wal_fsync", [&](Column& col) { col << FLAGS_wal_fsync; });
<<<<<<< HEAD
   columns.emplace("c_si", [&](Column& col) { col << FLAGS_si; });
   columns.emplace("c_todo", [&](Column& col) { col << FLAGS_todo; });
   columns.emplace("c_vw", [&](Column& col) { col << FLAGS_vw; });
   columns.emplace("c_vi", [&](Column& col) { col << FLAGS_vi; });
   columns.emplace("c_pgc", [&](Column& col) { col << FLAGS_pgc; });
=======
   columns.emplace("c_commit_hwm", [&](Column& col) { col << FLAGS_commit_hwm; });
   columns.emplace("c_todo", [&](Column& col) { col << FLAGS_todo; });
   columns.emplace("c_vw", [&](Column& col) { col << FLAGS_vw; });
   columns.emplace("c_mv", [&](Column& col) { col << FLAGS_mv; });
   columns.emplace("c_vi", [&](Column& col) { col << FLAGS_vi; });
   columns.emplace("c_pgc", [&](Column& col) { col << FLAGS_pgc; });
   columns.emplace("c_isolation_level", [&](Column& col) { col << FLAGS_isolation_level; });
   columns.emplace("c_olap_mode", [&](Column& col) { col << FLAGS_olap_mode; });
>>>>>>> 47a5e1ea
   // -------------------------------------------------------------------------------------
   for (auto& c : columns) {
      c.second.generator(c.second);
   }
}
// -------------------------------------------------------------------------------------
u64 ConfigsTable::hash()
{
   std::stringstream config_concatenation;
   for (const auto& c : columns) {
      config_concatenation << c.second.values[0];
   }
   return std::hash<std::string>{}(config_concatenation.str());
}
// -------------------------------------------------------------------------------------
void ConfigsTable::next()
{
   // one time is enough
   return;
}
// -------------------------------------------------------------------------------------
}  // namespace profiling
}  // namespace leanstore<|MERGE_RESOLUTION|>--- conflicted
+++ resolved
@@ -53,13 +53,6 @@
    columns.emplace("c_wal", [&](Column& col) { col << FLAGS_wal; });
    columns.emplace("c_wal_io_hack", [&](Column& col) { col << FLAGS_wal_io_hack; });
    columns.emplace("c_wal_fsync", [&](Column& col) { col << FLAGS_wal_fsync; });
-<<<<<<< HEAD
-   columns.emplace("c_si", [&](Column& col) { col << FLAGS_si; });
-   columns.emplace("c_todo", [&](Column& col) { col << FLAGS_todo; });
-   columns.emplace("c_vw", [&](Column& col) { col << FLAGS_vw; });
-   columns.emplace("c_vi", [&](Column& col) { col << FLAGS_vi; });
-   columns.emplace("c_pgc", [&](Column& col) { col << FLAGS_pgc; });
-=======
    columns.emplace("c_commit_hwm", [&](Column& col) { col << FLAGS_commit_hwm; });
    columns.emplace("c_todo", [&](Column& col) { col << FLAGS_todo; });
    columns.emplace("c_vw", [&](Column& col) { col << FLAGS_vw; });
@@ -68,7 +61,6 @@
    columns.emplace("c_pgc", [&](Column& col) { col << FLAGS_pgc; });
    columns.emplace("c_isolation_level", [&](Column& col) { col << FLAGS_isolation_level; });
    columns.emplace("c_olap_mode", [&](Column& col) { col << FLAGS_olap_mode; });
->>>>>>> 47a5e1ea
    // -------------------------------------------------------------------------------------
    for (auto& c : columns) {
       c.second.generator(c.second);
