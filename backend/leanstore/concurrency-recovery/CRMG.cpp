--- conflicted
+++ resolved
@@ -20,15 +20,10 @@
    workers_count = FLAGS_worker_threads;
    ensure(workers_count < MAX_WORKER_THREADS);
    // -------------------------------------------------------------------------------------
-<<<<<<< HEAD
-   Worker::global_so_starts = std::make_unique<atomic<u64>[]>(workers_count);
-   Worker::global_tts = std::make_unique<atomic<u64>[]>(workers_count);
-=======
    Worker::global_workers_in_progress_txid = std::make_unique<atomic<u64>[]>(workers_count);
    Worker::global_workers_rv_start = std::make_unique<atomic<u64>[]>(workers_count);
    Worker::global_workers_oltp_lwm = std::make_unique<atomic<u64>[]>(workers_count);
    Worker::global_workers_olap_lwm = std::make_unique<atomic<u64>[]>(workers_count);
->>>>>>> 47a5e1ea
    // -------------------------------------------------------------------------------------
    worker_threads.reserve(workers_count);
    for (u64 t_i = 0; t_i < workers_count; t_i++) {
@@ -123,10 +118,6 @@
 // -------------------------------------------------------------------------------------
 void CRManager::setJob(u64 t_i, std::function<void()> job)
 {
-<<<<<<< HEAD
-   setJob(t_i, job);
-   joinOne(t_i, [&](WorkerThread& meta) { return meta.job_done; });
-=======
    ensure(t_i < workers_count);
    auto& meta = worker_threads_meta[t_i];
    std::unique_lock guard(meta.mutex);
@@ -136,36 +127,9 @@
    meta.job = job;
    guard.unlock();
    meta.cv.notify_one();
->>>>>>> 47a5e1ea
 }
 // -------------------------------------------------------------------------------------
 void CRManager::joinOne(u64 t_i, std::function<bool(WorkerThread&)> condition)
-{
-   setJob(t_i, job);
-}
-// -------------------------------------------------------------------------------------
-void CRManager::scheduleJobs(u64 workers, std::function<void()> job)
-{
-   for (u32 t_i = 0; t_i < workers; t_i++) {
-      setJob(t_i, job);
-   }
-}
-void CRManager::scheduleJobs(u64 workers, std::function<void(u64 t_i)> job)
-{
-   for (u32 t_i = 0; t_i < workers; t_i++) {
-      setJob(t_i, [=]() { return job(t_i); });
-   }
-}
-
-// -------------------------------------------------------------------------------------
-void CRManager::joinAll()
-{
-   for (u32 t_i = 0; t_i < workers_count; t_i++) {
-      joinOne(t_i, [&](WorkerThread& meta) { return meta.wt_ready && !meta.job_set; });
-   }
-}
-// -------------------------------------------------------------------------------------
-void CRManager::setJob(u64 t_i, std::function<void()> job)
 {
    ensure(t_i < workers_count);
    auto& meta = worker_threads_meta[t_i];
@@ -173,14 +137,6 @@
    meta.cv.wait(guard, [&]() { return condition(meta); });
 }
 // -------------------------------------------------------------------------------------
-<<<<<<< HEAD
-void CRManager::joinOne(u64 t_i, std::function<bool(WorkerThread&)> condition)
-{
-   ensure(t_i < workers_count);
-   auto& meta = worker_threads_meta[t_i];
-   std::unique_lock guard(meta.mutex);
-   meta.cv.wait(guard, [&]() { return condition(meta); });
-=======
 CRManager::~CRManager()
 {
    keep_running = false;
@@ -192,7 +148,6 @@
    for (u64 t_i = 0; t_i < workers_count; t_i++) {
       delete workers[t_i];
    }
->>>>>>> 47a5e1ea
 }
 // -------------------------------------------------------------------------------------
 }  // namespace cr
